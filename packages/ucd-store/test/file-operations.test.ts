--- conflicted
+++ resolved
@@ -4,12 +4,7 @@
 import { BridgeUnsupportedOperation, defineFileSystemBridge } from "@ucdjs/fs-bridge";
 import { flattenFilePaths } from "@ucdjs/shared";
 import { createNodeUCDStore, UCDStore } from "@ucdjs/ucd-store";
-<<<<<<< HEAD
-import { flattenFilePaths } from "@ucdjs/utils";
 import { assert, beforeEach, describe, expect, it, vi } from "vitest";
-=======
-import { beforeEach, describe, expect, it, vi } from "vitest";
->>>>>>> d0e1fb9e
 import { testdir } from "vitest-testdirs";
 
 describe("file operations", () => {

--- conflicted
+++ resolved
@@ -42,14 +42,7 @@
     directories,
   } = options;
 
-<<<<<<< HEAD
-  // throw if concurrency is less than 1
-  if (concurrency < 1) {
-    throw new UCDStoreGenericError("Concurrency must be at least 1");
-  }
-=======
-  ensureIsPositiveConcurrency(concurrency, UCDStoreError);
->>>>>>> 16f1186a
+  ensureIsPositiveConcurrency(concurrency, UCDStoreGenericError);
 
   const [analyses, error] = await store.analyze({
     checkOrphaned: true,

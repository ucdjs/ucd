--- conflicted
+++ resolved
@@ -29,13 +29,8 @@
   }
 }
 
-<<<<<<< HEAD
 export class BridgePathTraversal extends BridgeBaseError {
-  public readonly path: string;
-=======
-export class BridgePathTraversal extends Error {
   public readonly accessedPath: string;
->>>>>>> fb178d95
 
   constructor(path: string) {
     super(`Path traversal detected: attempted to access path outside of allowed scope: ${path}`);

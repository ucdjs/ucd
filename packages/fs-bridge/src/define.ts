--- conflicted
+++ resolved
@@ -6,12 +6,8 @@
   FileSystemBridgeOperations,
 } from "./types";
 import { z } from "zod";
-<<<<<<< HEAD
 import { BridgeBaseError, BridgeGenericError, BridgeUnsupportedOperation } from "./errors";
-=======
-import { BridgeUnsupportedOperation } from "./errors";
 import { resolveSafePath } from "./utils";
->>>>>>> fb178d95
 
 export function defineFileSystemBridge<
   TOptionsSchema extends z.ZodType,

preferWorkspacePackages: true
saveWorkspaceProtocol: false
linkWorkspacePackages: true
engineStrict: true
minimumReleaseAge: 1440 # 1 day

packages:
  - "packages/*"
  - "apps/*"
  - "tooling/*"
  - "vscode"

catalogs:
  monorepo:
    "@changesets/changelog-github": 0.5.1
    "@changesets/cli": 2.29.7
    turbo: 2.5.6

  testing:
    "@vitest/coverage-istanbul": 3.2.4
    "@vitest/ui": 3.2.4
    vitest: 3.2.4
    vitest-testdirs: 4.2.1
    msw: 2.11.2
    "@cloudflare/vitest-pool-workers": 0.9.2

  linting:
    "@luxass/eslint-config": 5.3.2
    "@stoplight/spectral-cli": 6.15.0
    eslint: 9.35.0
    eslint-plugin-format: 1.0.1
    "@luxass/spectral-ruleset": 1.1.0
    "@typescript-eslint/utils": 8.44.0
    "@eslint-react/eslint-plugin": 1.53.1
    eslint-plugin-react-hooks: 5.2.0
    eslint-plugin-react-refresh: 0.4.20

  prod:
    # merge these together when heading inference is implemented better
    "@luxass/unicode-utils": 0.11.0
    "@luxass/unicode-utils-new": npm:@luxass/unicode-utils@0.12.0-beta.11
    "@luxass/utils": 2.7.2
    farver: 0.4.2
    yargs-parser: 22.0.0
    defu: 6.1.4
    zod: 4.1.9
    "@ai-sdk/openai": 2.0.30
    ai: 5.0.44
    knitwork: 1.2.0
    picomatch: 4.0.3
    apache-autoindex-parse: 3.0.3
    openapi-fetch: 0.14.0
    pathe: 2.0.3
    "@clack/prompts": 1.0.0-alpha.4
    debug: 4.4.3

  dev:
<<<<<<< HEAD
    tsdown: 0.15.0
=======
    "@types/picomatch": 4.0.2
    "@types/node": 22.18.1
    "@types/yargs-parser": 21.0.3
    tsdown: 0.15.2
>>>>>>> f2b6c807
    typescript: 5.9.2
    publint: 0.3.12
    nanotar: 0.2.0
    openapi-typescript: 7.8.0
    tsx: 4.20.5
    memfs: 4.42.0

  workers:
    wrangler: 4.37.1
    "@hono/zod-openapi": 1.1.0
    "@scalar/hono-api-reference": 0.9.18
    hono: 4.9.7
    "@cloudflare/workers-types": 4.20250917.0

  types:
    "@types/react": 19.1.13
    "@types/react-dom": 19.1.9
    "@types/debug": 4.1.12
    "@types/vscode": 1.100.0
    "@types/picomatch": 4.0.2
    "@types/node": 22.18.1
    "@types/yargs-parser": 21.0.3

  web:
    react: 19.1.1
    react-dom: 19.1.1
    tailwindcss: 4.1.13
    "@tailwindcss/vite": 4.1.13
    "@vitejs/plugin-react": 5.0.2
    vite: 7.1.5
    "@cloudflare/vite-plugin": 1.13.2
    "@tanstack/react-router": 1.131.44
    "@tanstack/react-router-devtools": 1.131.44
    "@tanstack/router-plugin": 1.131.44

  vscode:
    vscode-ext-gen: 1.0.2
    reactive-vscode: 0.3.2
    "@reactive-vscode/vueuse": 0.3.2
    "@vscode/vsce": 3.6.0

onlyBuiltDependencies:
  - esbuild
  - rolldown
  - workerd

overrides:
  "@asteasolutions/zod-to-openapi": 8.1.0
  openapi-fetch: 0.14.0

patchedDependencies:
  "@asteasolutions/zod-to-openapi@8.1.0": patches/@asteasolutions__zod-to-openapi@8.1.0.patch
  openapi-fetch: patches/openapi-fetch.patch<|MERGE_RESOLUTION|>--- conflicted
+++ resolved
@@ -55,14 +55,7 @@
     debug: 4.4.3
 
   dev:
-<<<<<<< HEAD
-    tsdown: 0.15.0
-=======
-    "@types/picomatch": 4.0.2
-    "@types/node": 22.18.1
-    "@types/yargs-parser": 21.0.3
     tsdown: 0.15.2
->>>>>>> f2b6c807
     typescript: 5.9.2
     publint: 0.3.12
     nanotar: 0.2.0
@@ -81,7 +74,7 @@
     "@types/react": 19.1.13
     "@types/react-dom": 19.1.9
     "@types/debug": 4.1.12
-    "@types/vscode": 1.100.0
+    "@types/vscode": 1.104.0
     "@types/picomatch": 4.0.2
     "@types/node": 22.18.1
     "@types/yargs-parser": 21.0.3
@@ -99,7 +92,7 @@
     "@tanstack/router-plugin": 1.131.44
 
   vscode:
-    vscode-ext-gen: 1.0.2
+    vscode-ext-gen: 1.1.0
     reactive-vscode: 0.3.2
     "@reactive-vscode/vueuse": 0.3.2
     "@vscode/vsce": 3.6.0
